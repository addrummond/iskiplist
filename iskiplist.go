// Package iskiplist provides a skip list based implementation of arrays with
// O(log n) indexing, insertion and removal. The array element type is 'int'.
// The idea is to use the int value as an index into a slice of the data
// structure of your choice. If this technique isn't applicable, it's easy
// to modify the code to use interface{} as the element type instead.
//
// Each ISkipList maintains its own pseudorandom number generator state. The
// algorithm used is PCG32. By default, seed initialization piggybacks on
// address space randomization by using the address of an ISkipList to generate
// a seed. A seed can be supplied manually via Seed() if more entropy is
// required.
//
// A cache is maintained of the index and set of nodes associated with the last
// element access. This increases the efficiency of common iteration patterns
// without introducing the complexities associated with explicit iterators.
// For example, if you iterate through every third element in an ISkipList by
// indexing using At(), then the search for each element at i+3 will begin at
// element i, not at the root of the skip list. The cache is automatically
// invalidated in the expected way by operations that mutate the ISkipList. For
// example, removing the element at i invalidates the cache for a preceding
// access of any element at index >= i.
//
// The fastest way to iterate through the elements of an ISkipList in sequence
// is to use Iterate(), IterateI(), IterateRange(), IterateRangeI(), ForAll(),
// ForAllI(), ForAllRange(), and ForAllRangeI(). These functions do the minimum
// work possible and do not update the cache.
//
// The behavior of the iteration methods mentioned in the preceding paragraph is
// unspecified if the ISkipList is mutated within the callback function.
// (Mutating the element itself is fine – you just can't insert or remove
// elements.) If you wish to mutate an ISkipList while iterating thorugh it, you
// should iterate by index.
//
// The most efficient way to build an ISkipList is to add elements sequentially
// using PushFront(). The next most efficient method is to add elements
// sequentially using PushBack(). Both run in constant time (the latter due
// to caching), but PushFront() has a lower constant overhead.
//
// Slices can often be faster in practice than more sophisticated data
// structures. The following cautionary notes should be borne in mind:
//
// 1) Inserting or removing an element in the middle of a slice is extremely
// fast for slices of a thousand elements or fewer. You will not necessarily
// see any benefit from using an ISkipList unless you are dealing with sequences
// of more than 1000 elements. Once you get up to around 10,000 elements,
// insertions and removals targetting the middle of an ISkipList are much
// faster.
//
// 2) It takes much longer to create an ISkipList by sequentially appending
// elements than it does to do the same with a slice. Profiling suggests that
// most of the additional time is spent allocating the list nodes. Thus, if you
// are creating a list in sequence and then performing only a small number of
// insertion/removal operations on it, you might find that the total time is
// dominated by creation time.
//
package iskiplist

import (
	"fmt"
	"strings"
	// 'unsafe' is used only to get integer values from pointers, which is not
	// actually unsafe (so long as conversion isn't performed in the other
	// direction!)
	"unsafe"

	"github.com/addrummond/iskiplist/pcg"
)

// This is approximately (1/e)*UINT32_MAX. According to the following article,
// 1/e is the optimal value for a general purpose skip list.
// https://www.sciencedirect.com/science/article/pii/030439759400296U
const pWithUint32Denom = 1580030168

// We set a maximum number of levels just to guard against the possibility of
// the pseudorandom number generator going haywire. 30 levels is sufficient to
// ensure O(log n) indexing for any ISkipList of a realistic size. (e^30 is
// between 2^43 and 2^44.)
const maxLevels = 30

// In the interests of keeping small ISkipLists small, don't cache small
// indices.
const minIndexToCache = 8

func fastSeed(l *ISkipList) {
	l.rand = *pcg.NewPCG32()

	// Use the address of the ISkipList to seed the RNG. This is not ideal,
	// but it's cheap. For any given execution of any given program,
	// there'll be more variation in the lower bits of the address
	// (excluding the lowest 2/4). On the other hand, the higher bits will
	// vary more between different executions. We alternate every 4 bits
	// when splitting the pointer into two seed values, and ignore the
	// lowest 2/4 bits.
	const PtrSize = 32 << uintptr(^uintptr(0)>>63)
	s := uint64(uintptr(unsafe.Pointer(l)))
	var seed1, seed2 uint64
	if PtrSize <= 32 {
		s >>= 2
		seed1 = (s & 7) | (((s >> 8) & 7) << 4) | (((s >> 16) & 7) << 8) | (((s >> 24) & 7) << 12)
		seed2 = ((s >> 4) & 7) | (((s >> 12) & 7) << 4) | (((s >> 20) & 7) << 8) | ((s >> 28) << 12)
	} else {
		s >>= 4
		seed1 = (s & 7) | (((s >> 8) & 7) << 4) | (((s >> 16) & 7) << 8) | (((s >> 24) & 7) << 12) | (((s >> 32) & 7) << 16) | (((s >> 40) & 7) << 20) | (((s >> 48) & 7) << 24) | (((s >> 56) & 7) << 28)
		seed2 = ((s >> 4) & 7) | (((s >> 12) & 7) << 4) | (((s >> 20) & 7) << 8) | (((s >> 28) & 7) << 12) | (((s >> 36) & 7) << 16) | (((s >> 44) & 7) << 20) | (((s >> 52) & 7) << 24)
	}
	l.Seed(seed1, seed2)
}

// ElemType is the type of an element of an ISkipList.
type ElemType = int

// ^^ ElemType can be any type that can be converted to and from an int without
// loss. Make corresponding modifications to 'elemToDist' and 'distToElem' if
// you modify this definition.

// convert something of ElemType to a distance represented as an int
func elemToDist(e ElemType) int {
	return e
}

// convert a distance represented as an int to ElemType
func distToElem(d int) ElemType {
	return d
}

type listNode struct {
	elem      ElemType // elem if on densest level; distance to next otherwise
	next      *listNode
	nextLevel *listNode // level lists start with the sparsest level first
}

type indexCache struct {
	index       int
	prevs       []*listNode
	prevIndices []int
}

func (c *indexCache) invalidate() {
	c.index = -1
	for i := range c.prevs {
		c.prevs[i] = nil // just to stop references to deleted nodes hanging around
	}
}

func (c *indexCache) isValid() bool {
	return c.index >= 0
}

// ISkipList is an indexable skip list. It behaves like an array or slice
// (elements sequenced and accessed by index) rather than a map (elements not
// sequenced and accessed by key).
type ISkipList struct {
	length  int
	nLevels int32 // number of levels - 1; int32 is more than enough for this, saves a bit of space on archs that allow 4-byte align
	root    *listNode
	rand    pcg.Pcg32
	cache   *indexCache
}

// Seed seeds the random number generator used for the ISkipList. If Seed is
// called, it should be called immediately following creation of the ISkipList.
// If Seed is not called, the random number generator is automatically seeded
// using the address of the ISkipList. This works fine, but may not be
// sufficiently random if the ISkipList could be the target of adversarial
// usage.
func (l *ISkipList) Seed(seed1 uint64, seed2 uint64) {
	seed1 |= 1 // pcg algo requires seed1 (= state) to be odd
	l.rand.Seed(seed1, seed2)
}

// SeedFrom sets the pseudorandom number generator state of an ISkipList by
// copying it from another ISkipList. If SeedFrom is called, it should be called
// immediately following creation of the ISkipList.
func (l *ISkipList) SeedFrom(l2 *ISkipList) {
	l.rand = l2.rand
}

func insertAfter(node *listNode, after *listNode) {
	after.next = node.next
	node.next = after
}

// Length returns the length of an ISkipList. It runs in constant time.
func (l *ISkipList) Length() int {
	return l.length
}

// Clear empties an ISkipList. Following a call to Clear(), an ISkipList behaves
// the same as an ISkipList initialized with its default value.
func (l *ISkipList) Clear() {
	l.length = 0
	l.nLevels = 0
	l.root = nil
	l.cache = nil
}

func first(l *ISkipList) ElemType {
	var r ElemType
	n := l.root
	for n != nil {
		r = n.elem
		n = n.nextLevel
	}
	return r
}

func getTo(node *listNode, index int) *listNode {
	li := 0
	for node.nextLevel != nil {
		d := elemToDist(node.elem)
		if index >= d && node.next != nil {
			index -= d
			node = node.next
		} else {
			node = node.nextLevel
			li++
		}
	}

	for index != 0 {
		index--
		node = node.next
	}

	return node
}

func getToWithPrevIndices(node *listNode, index int, prevs []*listNode, prevIndices []int) *listNode {
	li := 0
	i := 0
	for node.nextLevel != nil {
		prevs[li] = node
		prevIndices[li] = i
		d := elemToDist(node.elem)
		if index-i >= d && node.next != nil {
			i += d
			node = node.next
		} else {
			node = node.nextLevel
			li++
		}
	}

	for i < index {
		i++
		node = node.next
	}

	return node
}

func copyToCache(l *ISkipList, index int, prevs []*listNode, prevIndices []int) {
	if l.cache == nil {
		l.cache = &indexCache{
			index:       index,
			prevs:       make([]*listNode, len(prevs), len(prevs)),
			prevIndices: make([]int, len(prevIndices), len(prevIndices)),
		}
		copy(l.cache.prevs, prevs)
		copy(l.cache.prevIndices, prevIndices)
		return
	}

	dp := len(l.cache.prevs) - len(prevs)
	if dp < 0 {
		for i := dp; i < 0; i++ {
			l.cache.prevs = append(l.cache.prevs, nil)
		}
	} else if dp > 0 {
		l.cache.prevs = l.cache.prevs[:len(prevs)]
	}

	dpi := len(l.cache.prevIndices) - len(prevIndices)
	if dpi < 0 {
		for i := dpi; i < 0; i++ {
			l.cache.prevIndices = append(l.cache.prevIndices, 0)
		}
	} else if dpi > 0 {
		l.cache.prevIndices = l.cache.prevIndices[:len(prevIndices)]
	}

	l.cache.index = index
	copy(l.cache.prevs, prevs)
	copy(l.cache.prevIndices, prevIndices)
}

func getToWithPrevIndicesTryingCache(l *ISkipList, i int, prevs []*listNode, prevIndices []int) *listNode {
	var node *listNode
	if l.cache != nil && l.cache.isValid() && len(l.cache.prevs) > 0 && l.cache.index <= i {
		p := l.cache.prevs[0]
		pi := l.cache.prevIndices[0]
		node = getToWithPrevIndices(p, i-pi, prevs, prevIndices)

		for j := range prevIndices {
			prevIndices[j] += pi
		}
	} else {
		node = getToWithPrevIndices(l.root, i, prevs, prevIndices)
	}
	return node
}

func retrieve(l *ISkipList, i int) *listNode {
	if i < minIndexToCache {
		return getTo(l.root, i)
	}

	// Some of the copying in subsequent code is in the service of ensuring
	// that these values are stack allocated. (We don't want to heap allocate
	// two arrays every time the list is indexed!)
	prevs := make([]*listNode, l.nLevels)
	prevIndices := make([]int, l.nLevels)

	node := getToWithPrevIndicesTryingCache(l, i, prevs, prevIndices)
	copyToCache(l, i, prevs, prevIndices)

	return node
}

// Copy copies the ISkipList. It does not rerandomize. Seed() and SeedFrom()
// may be called on the result prior to any other operations. The cache of the
// ISkipList is not copied.
func (l *ISkipList) Copy() *ISkipList {
	oldLRoot := l.root
	var newRoot *listNode
	var aboveN, oldAboveN *listNode
	for oldLRoot != nil { // one for each level
		oldn := oldLRoot
		var newn, prevNewn, newL *listNode

		for oldn != nil {
			cp := *oldn
			newn = &cp

			if newRoot == nil {
				newRoot = newn
			}
			if newL == nil {
				newL = newn
			}

			if prevNewn != nil {
				prevNewn.next = newn
			}
			prevNewn = newn

			if oldAboveN != nil && oldAboveN.nextLevel == oldn {
				aboveN.nextLevel = newn
				aboveN = aboveN.next
				oldAboveN = oldAboveN.next
			}

			oldn = oldn.next
		}

		aboveN = newL
		oldAboveN = oldLRoot
		oldLRoot = oldLRoot.nextLevel
		newL = nil
	}

	return &ISkipList{
		length:  l.length,
		nLevels: l.nLevels,
		root:    newRoot,
	}
}

// CopyRange creates a new ISkipList whose contents are equal to a range of
// the original ISkipList. The 'from' argument must be >= 0 and < the length of
// the ISkipList. The 'to' argument must be >= 0 and <= the length of the
// ISkipList. If neither 'from' nor 'to' is out of bounds but to <= from, then
// this is a no-op.
func (l *ISkipList) CopyRange(from, to int) *ISkipList {
	// TODO: This should be replaced with a specialized implementation, as for
	// Copy above. This specialized implementation should handle level removal
	// in a similar way to Truncate().

	var nw ISkipList
	for i := to - 1; i >= from; i-- {
		nw.PushFront(l.At(i))
	}
	return &nw
}

// At retrieves the element at the specified index.
func (l *ISkipList) At(i int) ElemType {
	if i < 0 || i >= l.length {
		panic(fmt.Sprintf("Out of bounds index %v into ISkipList %+v", i, l))
	}

	return retrieve(l, i).elem
}

// PtrAt retrieves a pointer to the element at the specified index. This pointer
// remains valid following any subsequent operations on the ISkipList. Keeping
// a pointer to a deleted element will prevent full garbage collection of the
// associated skip list nodes.
func (l *ISkipList) PtrAt(i int) *ElemType {
	if i < 0 || i >= l.length {
		panic(fmt.Sprintf("Out of bounds index %v into ISkipList %+v", i, l))
	}

	return &retrieve(l, i).elem
}

// Set updates the element at the specified index.
func (l *ISkipList) Set(i int, v ElemType) {
	if i < 0 || i >= l.length {
		panic(fmt.Sprintf("Out of bounds index %v into ISkipList %+v", i, l))
	}

	retrieve(l, i).elem = v
}

// Update applies an update function to the element at the specified index.
func (l *ISkipList) Update(i int, upd func(ElemType) ElemType) {
	if i < 0 || i >= l.length {
		panic(fmt.Sprintf("Out of bounds index %v into ISkipList %+v", i, l))
	}

	node := retrieve(l, i)
	node.elem = upd(node.elem)
}

// CopyRangeToSlice copies a range of the ISkipList to a slice. The 'from'
// argument must be >= 0 and < the length of the ISkipList. The 'to' argument
// must be >= 0 and <= the length of the ISkipList. If neither 'from' nor 'to'
// is out of bounds but to <= from, then this is a no-op.
func (l *ISkipList) CopyRangeToSlice(from, to int, slice []ElemType) {
	if from < 0 || from > l.length {
		panic(fmt.Sprintf("Out of bounds index %v into ISkipList %+v", from, l))
	}
	if to < 0 || to > l.length {
		panic(fmt.Sprintf("Out of bounds index %v into ISkipList %+v", to, l))
	}

	// Returning early for this case saves the cost of finding the 'from' node.
	if to <= from {
		return
	}

	node := retrieve(l, from)
	dist := to - from
	for i := 0; i < dist; i++ {
		slice[i] = node.elem
		node = node.next
	}
}

// CopyToSlice(slice) is a shorthand for l.CopyRangeToSlice(0, l.Length(), slice)
func (l *ISkipList) CopyToSlice(slice []ElemType) {
	l.CopyRangeToSlice(0, l.length, slice)
}

// IterateRange iterates over a range of the ISkipList and passes the supplied
// function a pointer to each element visited. The iteration is halted if the
// function returns false. The 'from' argument must be >= 0 and < the length of
// the ISkipList. The 'to' argument must be >= 0 and <= the length of the
// ISkipList. If neither 'from' nor 'to' is out of bounds but to <= from, then
// this is a no-op. Element pointers remain valid following any subsequent
// operations on the ISkipList. Keeping a pointer to a deleted element will
// prevent full garbage collection of the associated skip list nodes.
func (l *ISkipList) IterateRange(from, to int, f func(*ElemType) bool) {
	if from < 0 || from > l.length {
		panic(fmt.Sprintf("Out of bounds index %v into ISkipList %+v", from, l))
	}
	if to < 0 || to > l.length {
		panic(fmt.Sprintf("Out of bounds index %v into ISkipList %+v", to, l))
	}

	// Returning early for this case saves the cost of finding the 'from' node.
	if to <= from {
		return
	}

	node := retrieve(l, from)
	dist := to - from
	for i := 0; i < dist; i++ {
		if !f(&node.elem) {
			return
		}
		node = node.next
	}
}

// IterateRangeI iterates over a range of the ISkipList and passes to the
// supplied function the index of each visited element and a pointer to it. The
// iteration is halted if the function returns false. The 'from' argument must
// be >= 0 and < the length of the ISkipList. The 'to' argument must be >= 0 and
// <= the length of the ISkipList. If neither 'from' nor 'to' is out of bounds
// but to <= from, then this is a no-op. Element pointers remain valid following
// any subsequent operations on the ISkipList. Keeping a pointer to a deleted
// element will prevent full garbage collection of the associated skip list
// nodes.
func (l *ISkipList) IterateRangeI(from, to int, f func(int, *ElemType) bool) {
	if from < 0 || from > l.length {
		panic(fmt.Sprintf("Out of bounds index %v into ISkipList %+v", from, l))
	}
	if to < 0 || to > l.length {
		panic(fmt.Sprintf("Out of bounds index %v into ISkipList %+v", to, l))
	}

	// Returning early for this case saves the cost of finding the 'from' node.
	if to <= from {
		return
	}

	node := retrieve(l, from)
	dist := to - from
	index := from
	for i := 0; i < dist; i++ {
		if !f(index, &node.elem) {
			return
		}
		node = node.next
		index++
	}
}

// Iterate(f) is a shorthand for l.IterateRange(0, l.Length(), f)
func (l *ISkipList) Iterate(f func(*ElemType) bool) {
	l.IterateRange(0, l.length, f)
}

// IterateI(f) is a shorthand for l.IterateRangeI(0, l.Length(), f)
func (l *ISkipList) IterateI(f func(int, *ElemType) bool) {
	l.IterateRangeI(0, l.length, f)
}

// ForAllRange is like IterateRange except that the iteration always continues
// to the end of the specified range. This saves the bother of adding a boolean
// return value to the iteration function. Element pointers remain valid
// following any subsequent operations on the ISkipList. Keeping a pointer to a
// deleted element will prevent garbage collection of the associated skip list
// nodes.
func (l *ISkipList) ForAllRange(from, to int, f func(*ElemType)) {
	l.IterateRange(from, to, func(e *ElemType) bool {
		f(e)
		return true
	})
}

// ForAllRangeI is like IterateRangeI except that the iteration always continues
// to the end of the specified range. This saves the bother of adding a boolean
// return value to the iteration function. Element pointers remain valid
// following any subsequent operations on the ISkipList. Keeping a pointer to a
// deleted element will prevent garbage collection of the associated skip list
// nodes.
func (l *ISkipList) ForAllRangeI(from, to int, f func(int, *ElemType)) {
	l.IterateRangeI(from, to, func(i int, e *ElemType) bool {
		f(i, e)
		return true
	})
}

// ForAll(f) is a shorthand for l.ForAllRange(0, l.Length(), f)
func (l *ISkipList) ForAll(f func(*ElemType)) {
	l.ForAllRange(0, l.length, f)
}

// ForAllI(f) is a shorthand for l.ForAllI(0, l.Length(), f)
func (l *ISkipList) ForAllI(f func(int, *ElemType)) {
	l.ForAllRangeI(0, l.length, f)
}

// assumes that list is of length >= 2
func removeFirst(l *ISkipList) ElemType {
	// Remove any root levels with no subsequent nodes
	for l.root.next == nil && l.root.nextLevel != nil {
		l.root = l.root.nextLevel
		l.nLevels--
	}

	// Make sure all root levels exist for the next item.
	var prev, n *listNode
	for n = l.root; n.nextLevel != nil; n = n.nextLevel {
		if elemToDist(n.elem) > 1 {
			n.next = &listNode{
				elem:      elemToDist(distToElem(n.elem) - 1),
				next:      n.next,
				nextLevel: nil,
			}
			// (don't need to set n.elem since it's going to be removed)
		}
		if prev != nil {
			prev.nextLevel = n.next
		}
		prev = n.next
<<<<<<< HEAD
=======
	}
	if prev != nil {
		prev.nextLevel = n.next
>>>>>>> 6f687749
	}
	if prev != nil {
		prev.nextLevel = n.next
	}

	l.root = l.root.next

	l.root = l.root.next

	return n.elem
}

func remove(l *ISkipList, node *listNode, index int, prevs []*listNode, prevIndices []int) {
	node.next = node.next.next             // node.next can't be nil because it precedes the element to be removed
	for i := len(prevs) - 1; i >= 0; i-- { // from densest to sparsest
		p := prevs[i]
		pi := prevIndices[i]
		if p.next != nil {
			d := elemToDist(p.elem) // if it's in prevs, we know it's not on the densest level, so elem is the distance
			if index == d+pi {
				p.elem = distToElem(elemToDist(p.next.elem) + elemToDist(p.elem) - 1)
				pnn := p.next.next
				p.next = pnn
			} else if index < d+pi {
				p.elem = distToElem(elemToDist(p.elem) - 1)
			} else {
				panic("Internal error in 'remove': unexpected index/distance value")
			}
		}
	}
}

// Remove removes the element at the specified index. It returns the value of
// the removed element.
func (l *ISkipList) Remove(index int) ElemType {
	if index < 0 || index >= l.length {
		panic("Index out of range in call to 'Remove'")
	}

	if l.cache != nil && l.cache.index >= index {
		l.cache.invalidate()
	}

	if l.length-1 == 0 {
		l.length--
		v := l.root.elem
		l.root = nil
		l.nLevels = 0
		return v
	}

	if index == 0 {
		v := removeFirst(l)
		l.length--
		return v
	}

	prevs := make([]*listNode, l.nLevels)
	prevIndices := make([]int, l.nLevels)
	node := getToWithPrevIndices(l.root, index-1, prevs, prevIndices)
	e := node.next.elem
	remove(l, node, index, prevs, prevIndices)
	l.length--
	copyToCache(l, index-1, prevs, prevIndices)

	return e
}

// Truncate reduces the length of the ISkipList to n, keeping the first n
// elements. If n is equal to the length of the ISkipList, this is a no-op.
// If n is zero, this is equivalent to Clear().
func (l *ISkipList) Truncate(n int) {
	if n < 0 || n > l.length {
		panic(fmt.Sprintf("Out of bounds index %v into ISkipList %+v", n, l))
	}
	if n >= l.length {
		return
	}

	if n == 0 {
		l.Clear()
		return
	}

	if l.cache != nil && l.cache.index >= n {
		l.cache.invalidate()
	}

	prevs := make([]*listNode, l.nLevels)
	prevIndices := make([]int, l.nLevels)
	node := getToWithPrevIndicesTryingCache(l, n-1, prevs, prevIndices)

	node.next = nil
	for _, p := range prevs {
		p.next = nil
	}

	l.length = n

	newNLevels := estimateNLevelsFromLength(l, n)
	if newNLevels < int(l.nLevels) {
		shrink(l, int(l.nLevels)-newNLevels)
	}
}

func singleton(elem ElemType) *listNode {
	return &listNode{
		elem: elem,
	}
}

func distance(from *listNode, to *listNode) int {
	d := 0
	for from != to {
		if from.nextLevel == nil {
			d++
		} else {
			d += elemToDist(from.elem)
		}

		if from.next != nil {
			from = from.next
		} else {
			panic("Internal error: could not find 'to' node")
		}
	}
	return d
}

func addNRootLevels(l *ISkipList, n int) {
	for i := 0; i < n; i++ {
		clone := *l.root
		l.root.nextLevel = &clone
		l.root.next = nil
		// We don't set l.root.elem, as its value (which is the distance to the
		// next node for nodes on levels other than the densest) is considered
		// meaningless when 'next' is nil.
	}
}

func addSparserLevel(l *ISkipList, prevAtLevel, node *listNode, level, index int) *listNode {
	// Make sure level exists at root
	nLevels := int(l.nLevels)
	if level > int(l.nLevels) {
		if l.cache != nil {
			l.cache.invalidate()
		}
		addNRootLevels(l, level-nLevels)
		l.nLevels = int32(level)
	}

	clone := *node
	clone.nextLevel = node
	if prevAtLevel == nil {
		l.root.next = &clone
		l.root.elem = distToElem(index)
		clone.next = nil
	} else {
		oldNext := prevAtLevel.next
		clone.next = oldNext
		prevAtLevel.next = &clone

		d := distance(prevAtLevel.nextLevel, node)
		if oldNext != nil {
			clone.elem = distToElem(elemToDist(prevAtLevel.elem) - d + 1)
		}
		prevAtLevel.elem = distToElem(d)
	}

	return &clone
}

func shrink(l *ISkipList, levels int) {
	for i := 0; i < levels; i++ {
		l.root = l.root.nextLevel
	}
	l.nLevels -= int32(levels)
}

func maybeShrink(l *ISkipList) {
	levs := int32(nTosses(l))

	levelsToRemove := l.nLevels - levs
	if levelsToRemove < 0 {
		levelsToRemove = 0
	}

	shrink(l, int(levelsToRemove))
}

func insertAtBeginning(l *ISkipList, elem ElemType) {
	// We have to be careful with levels when inserting a node at the beginning
	// of the list. The first node must have nLevels levels. But if we
	// repeatedly insert elements at the beginning of the list, we don't want
	// to end up with every element having the same number of levels. To address
	// this, we in effect pretend that the newly inserted node was always the
	// root node, and that the old root node has just been inserted. Thus, we
	// randomly choose again the number of levels for the old root node.

	if l.cache != nil {
		l.cache.invalidate()
	}

	if l.length == 0 {
		l.root = singleton(elem)
		return
	}

	// The new root node
	var rt = &listNode{}
	for i := 0; i < int(l.nLevels); i++ {
		rt = &listNode{
			nextLevel: rt,
		}
	}

	// Figure out how many levels the previous root node should have now.
	oldrl := nTosses(l)

	r := l.root
	n := rt
	for i := 0; i < int(l.nLevels)-oldrl; i++ {
		n.next = r.next
		n.elem = distToElem(elemToDist(r.elem) + 1)
		r = r.nextLevel
		n = n.nextLevel
	}
	for n.nextLevel != nil {
		n.next = r
		n.elem = distToElem(1)
		r = r.nextLevel
		n = n.nextLevel
	}

	n.next = r
	n.elem = elem

	l.root = rt

	if oldrl > int(l.nLevels) {
		toAdd := oldrl - int(l.nLevels)
		addNRootLevels(l, toAdd)
		l.nLevels = int32(l.nLevels + int32(toAdd))
	}
}

// PushFront adds an element to the beginning of the ISkipList. PushFront runs
// in constant time.
func (l *ISkipList) PushFront(elem ElemType) {
	insertAtBeginning(l, elem)
	l.length++
}

// PopFront removes the first element of the list and returns it. The second
// return value is true if the list was non-empty prior to the pop. PopFront
// runs in constant time.
func (l *ISkipList) PopFront() (r ElemType, ok bool) {
	if l.length == 0 {
		return
	}
	ok = true
	r = l.Remove(0)
	return
}

// PushBack adds an element to the end of the ISkipList. PushFront should be
// preferred where applicable.
func (l *ISkipList) PushBack(elem ElemType) {
	index := l.length

	if index == 0 {
		insertAtBeginning(l, elem)
		l.length++
		return
	}

	l.length++

	prevs := make([]*listNode, l.nLevels)
	prevIndices := make([]int, l.nLevels)

	var node *listNode
	if l.cache != nil && l.cache.isValid() && len(l.cache.prevs) > 0 && l.cache.index <= index-1 {
		p := l.cache.prevs[0]
		pi := l.cache.prevIndices[0]

		node = getToWithPrevIndices(p, index-1-pi, prevs, prevIndices)

		for j := range prevIndices {
			prevIndices[j] += pi
		}
	} else {
		node = getToWithPrevIndices(l.root, index-1, prevs, prevIndices)
	}

	if index-1 >= minIndexToCache {
		copyToCache(l, index-1, prevs, prevIndices)
	}

	after := &listNode{
		elem: elem,
	}

	insertAfter(node, after)

	n := after
	prevsI := len(prevs) - 1
	nlev := nTosses(l)
	for i := 1; i < maxLevels && i <= nlev; i++ {
		var p *listNode
		if prevsI >= 0 {
			p = prevs[prevsI]
			prevsI--
		}
		n = addSparserLevel(l, p, n, i, index)
	}

	for ; prevsI >= 0; prevsI-- {
		prevs[prevsI].elem = distToElem(elemToDist(prevs[prevsI].elem) + 1)
	}
}

// PopBack removes the last element of the list and returns it. The second
// return value is true if the list was non-empty prior to the pop. PopFront
// should be preferred where applicable.
func (l *ISkipList) PopBack() (r ElemType, ok bool) {
	if l.length == 0 {
		return
	}
	ok = true
	r = l.Remove(l.length - 1)
	return
}

// Insert inserts an element before the element at the specified index, or at
// the end of the list if the index is equal to the length of the ISkipList.
func (l *ISkipList) Insert(index int, elem ElemType) {
	if index < 0 || index > l.length {
		panic("Index out of range in call to 'Insert'")
	}

	if l.cache != nil && l.cache.index >= index {
		l.cache.invalidate()
	}

	if index == 0 {
		insertAtBeginning(l, elem)
		l.length++
		return
	}

	l.length++

	prevs := make([]*listNode, l.nLevels)
	prevIndices := make([]int, l.nLevels)

	var node *listNode
	if l.cache != nil && l.cache.isValid() && len(l.cache.prevs) > 0 && l.cache.index <= index-1 {
		p := l.cache.prevs[0]
		pi := l.cache.prevIndices[0]

		node = getToWithPrevIndices(p, index-1-pi, prevs, prevIndices)

		for j := range prevIndices {
			prevIndices[j] += pi
		}
	} else {
		node = getToWithPrevIndices(l.root, index-1, prevs, prevIndices)
	}

	if index-1 >= minIndexToCache {
		copyToCache(l, index-1, prevs, prevIndices)
	}

	after := &listNode{
		elem: elem,
	}

	insertAfter(node, after)

	n := after
	prevsI := len(prevs) - 1
	nlev := nTosses(l)
	for i := 1; i < maxLevels && i <= nlev; i++ {
		var p *listNode
		if prevsI >= 0 {
			p = prevs[prevsI]
			prevsI--
		}
		n = addSparserLevel(l, p, n, i, index)
	}

	for ; prevsI >= 0; prevsI-- {
		prevs[prevsI].elem = distToElem(elemToDist(prevs[prevsI].elem) + 1)
	}
}

// Swap swaps the values of the elements at the specified indices.
func (l *ISkipList) Swap(index1, index2 int) {
	if index1 < 0 || index1 >= l.length {
		panic(fmt.Sprintf("Out of bounds index %v into ISkipList %+v", index1, l))
	}
	if index2 < 0 || index2 >= l.length {
		panic(fmt.Sprintf("Out of bounds index %v into ISkipList %+v", index2, l))
	}

	if index1 == index2 {
		return
	}
	if index1 > index2 {
		index1, index2 = index2, index1
	}

	prevs := make([]*listNode, l.nLevels)
	prevIndices := make([]int, l.nLevels)
	node1 := getToWithPrevIndices(l.root, index1, prevs, prevIndices)
	if index1 >= minIndexToCache {
		copyToCache(l, index1, prevs, prevIndices)
	}

	p := l.root
	pi := 0
	if len(prevs) > 0 {
		p = prevs[0]
		pi = prevIndices[0]
	}
	node2 := getTo(p, index2-pi)
	node1.elem, node2.elem = node2.elem, node1.elem
}

func debugPrintList(node *listNode, pointerDigits int) string {
	if node == nil {
		return "(empty)"
	}

	var s strings.Builder

	for n := node; ; n = n.next {
		s.WriteString(fmt.Sprintf("%2d", n.elem))
		if n.next != nil && n.nextLevel == nil {
			s.WriteString(fmt.Sprintf("[%2d]", elemToDist(n.elem)))
		} else {
			s.WriteString("[  ]")
		}
		p := fmt.Sprintf("%016x", uintptr(unsafe.Pointer(n)))[16-pointerDigits:]
		s.WriteString(p)

		if n.next == nil {
			break
		}

		d := 1
		if n.nextLevel != nil {
			d = elemToDist(n.elem)
		}
		for i := 1; i < d; i++ {
			s.WriteString("        ")
			for i := 0; i < pointerDigits; i++ {
				s.WriteString(" ")
			}
		}
		s.WriteString("  ")
	}
	if pointerDigits > 0 {
		s.WriteString("\n")
		for n := node; ; n = n.next {
			s.WriteString("      ")
			p := fmt.Sprintf("%016x", uintptr(unsafe.Pointer(n.nextLevel)))[16-pointerDigits:]
			s.WriteString(p)

			if n.next == nil {
				break
			}

			d := 1
			if n.nextLevel != nil {
				d = elemToDist(n.elem)
			}
			for i := 1; i < d; i++ {
				s.WriteString("        ")
				for i := 0; i < pointerDigits; i++ {
					s.WriteString(" ")
				}
			}
			s.WriteString("  ")
		}
	}

	return s.String()
}

// DebugPrintISkipList returns a string representation of an ISkipList that is
// useful for debugging. There is no guarantee that this output will remain
// consistent between versions of this package.
func DebugPrintISkipList(l *ISkipList, pointerDigits int) string {
	var s strings.Builder

	s.WriteString(fmt.Sprintf("ISkipList of length %v with %v levels:\n", l.length, l.nLevels+1))

	levelRoot := l.root
	for levelRoot != nil {
		s.WriteString(debugPrintList(levelRoot, pointerDigits))
		s.WriteString("\n\n")

		levelRoot = levelRoot.nextLevel
	}

	return s.String()
}<|MERGE_RESOLUTION|>--- conflicted
+++ resolved
@@ -587,18 +587,10 @@
 			prev.nextLevel = n.next
 		}
 		prev = n.next
-<<<<<<< HEAD
-=======
 	}
 	if prev != nil {
 		prev.nextLevel = n.next
->>>>>>> 6f687749
-	}
-	if prev != nil {
-		prev.nextLevel = n.next
-	}
-
-	l.root = l.root.next
+	}
 
 	l.root = l.root.next
 
