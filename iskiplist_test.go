--- conflicted
+++ resolved
@@ -27,10 +27,6 @@
 	var sl ISkipList
 	sl.Seed(12345, 67891) // not using randSeed1 and randSeed2 because this test depends on a particular value for the random seeds
 	for i := 0; i < 10; i++ {
-<<<<<<< HEAD
-		t.Logf("%v\n", DebugPrintISkipList(&sl, 3))
-=======
->>>>>>> 6f687749
 		sl.Insert(0, i)
 	}
 	t.Logf("%v\n", DebugPrintISkipList(&sl, 3))
@@ -43,26 +39,15 @@
 	var sl ISkipList
 	sl.Seed(randSeed1, randSeed2)
 	for i := 0; i < 20; i++ {
-<<<<<<< HEAD
 		t.Logf("%v\n", DebugPrintISkipList(&sl, 3))
 		sl.Insert(0, i)
 	}
 	t.Logf("%v\n", DebugPrintISkipList(&sl, 3))
-=======
-		t.Logf("%v\n", debugPrintISkipList(&sl, 3))
-		sl.Insert(0, i)
-	}
-	t.Logf("%v\n", debugPrintISkipList(&sl, 3))
->>>>>>> 6f687749
 	for i := 0; i < 20; i++ {
 		if sl.Remove(0) != 20-i-1 {
 			t.Errorf("Unexpected value removed.\n")
 		}
-<<<<<<< HEAD
 		t.Logf("Removed an element:\n%v\n", DebugPrintISkipList(&sl, 3))
-=======
-		t.Logf("Removed an element:\n%v\n", debugPrintISkipList(&sl, 3))
->>>>>>> 6f687749
 	}
 	if sl.Length() != 0 || sl.length != 0 || sl.nLevels != 0 || sl.root != nil || sl.cache != nil {
 		t.Errorf("Unexpected result following removals.\n")
@@ -73,28 +58,17 @@
 	var sl ISkipList
 	sl.Seed(randSeed1, randSeed2)
 	for i := 0; i < 20; i++ {
-<<<<<<< HEAD
 		t.Logf("%v\n", DebugPrintISkipList(&sl, 3))
 		sl.Insert(0, i)
 	}
 	t.Logf("%v\n", DebugPrintISkipList(&sl, 3))
-=======
-		t.Logf("%v\n", debugPrintISkipList(&sl, 3))
-		sl.Insert(0, i)
-	}
-	t.Logf("%v\n", debugPrintISkipList(&sl, 3))
->>>>>>> 6f687749
 	ev := 17
 	for i := 0; i < 18; i++ {
 		v := sl.Remove(2)
 		if v != ev {
 			t.Errorf("Unexpected value removed (%v vs %v).\n", v, ev)
 		}
-<<<<<<< HEAD
 		t.Logf("Removed an element:\n%v\n", DebugPrintISkipList(&sl, 3))
-=======
-		t.Logf("Removed an element:\n%v\n", debugPrintISkipList(&sl, 3))
->>>>>>> 6f687749
 		ev--
 	}
 	if sl.Length() != 2 {
@@ -288,19 +262,11 @@
 		sl.Clear()
 		a := make([]int, 0)
 		for _, o := range ops {
-<<<<<<< HEAD
-			t.Logf("%v\n", DebugPrintISkipList(&sl, 3))
 			t.Logf("%s\n", sliceutils.PrintOp(&o))
 			sliceutils.ApplyOpToSlice(&o, &a)
 			applyOpToISkipList(&o, &sl)
-		}
-=======
-			t.Logf("%s\n", printOp(&o))
-			applyToSlice(&o, &a)
-			applyToISkipList(&o, &sl)
-			t.Logf("%v\n", debugPrintISkipList(&sl, 3))
+			t.Logf("%v\n", DebugPrintISkipList(&sl, 3))
 			t.Logf("%+v\n", a)
->>>>>>> 6f687749
 
 			t.Logf("Reported lengths: %v %v\n", sl.Length(), len(a))
 
@@ -446,7 +412,6 @@
 	}
 }
 
-<<<<<<< HEAD
 func applyOpToISkipList(op *sliceutils.Op, sl *ISkipList) {
 	switch op.Kind {
 	case sliceutils.OpInsert:
@@ -456,106 +421,4 @@
 	case sliceutils.OpSwap:
 		sl.Swap(op.Index1, op.Index2)
 	}
-=======
-type opKind int
-
-const (
-	opInsert = iota
-	opRemove
-	opSwap
-)
-
-type op struct {
-	kind   opKind
-	index1 int
-	index2 int
-	elem   ElemType
-}
-
-func printOp(op *op) string {
-	switch op.kind {
-	case opInsert:
-		return fmt.Sprintf("Insert %v at index %v\n", op.elem, op.index1)
-	case opRemove:
-		return fmt.Sprintf("Remove element at index %v\n", op.index1)
-	case opSwap:
-		return fmt.Sprintf("Swap element at index %v with element at index %v\n", op.index1, op.index2)
-	default:
-		panic("Unrecognized op")
-	}
-}
-
-func applyToSlice(op *op, a *[]int) {
-	switch op.kind {
-	case opInsert:
-		if len(*a) == 0 && op.index1 == 0 {
-			*a = append(*a, op.elem)
-		} else {
-			var def ElemType
-			*a = append(*a, def)
-			for i := len(*a) - 1; i > op.index1; i-- {
-				(*a)[i] = (*a)[i-1]
-			}
-			(*a)[op.index1] = op.elem
-		}
-	case opRemove:
-		for i := op.index1; i < len(*a)-1; i++ {
-			(*a)[i] = (*a)[i+1]
-		}
-		*a = (*a)[:len(*a)-1]
-	case opSwap:
-		(*a)[op.index1], (*a)[op.index2] = (*a)[op.index2], (*a)[op.index1]
-	}
-}
-
-func applyToISkipList(op *op, sl *ISkipList) {
-	switch op.kind {
-	case opInsert:
-		sl.Insert(op.index1, op.elem)
-	case opRemove:
-		sl.Remove(op.index1)
-	case opSwap:
-		sl.Swap(op.index1, op.index2)
-	}
-}
-
-var randState *pcg32
-
-func genOps(n int) []op {
-	if randState == nil {
-		randState = newPCG32()
-		randState.Seed(randSeed1, randSeed2)
-	}
-
-	// insert 50% of the time, swap 25% of the time, remove 25% of the time.
-
-	ops := make([]op, n)
-	slLen := 0
-	for i := 0; i < n; i++ {
-		r := randState.Random()
-		if slLen == 0 || r < ^uint32(0)/2 {
-			ops[i].kind = opInsert
-			ops[i].elem = int(r)
-			if ops[i].elem != 0 {
-				ops[i].elem %= 100
-			}
-			if slLen == 0 {
-				ops[i].index1 = 0
-			} else {
-				ops[i].index1 = int(r) % slLen
-			}
-			slLen++
-		} else if slLen >= 1 && r < (^uint32(0)/4)*3 {
-			ops[i].kind = opSwap
-			ops[i].index1 = int(r) % slLen
-			ops[i].index2 = int(randState.Random()) % slLen
-		} else {
-			ops[i].kind = opRemove
-			ops[i].index1 = int(r) % slLen
-			slLen--
-		}
-	}
-
-	return ops
->>>>>>> 6f687749
 }